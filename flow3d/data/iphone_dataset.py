--- conflicted
+++ resolved
@@ -357,7 +357,6 @@
     def get_Ks(self) -> torch.Tensor:
         return self.Ks
 
-<<<<<<< HEAD
     def get_image(self, index: int) -> torch.Tensor:
         return self.imgs[index]
 
@@ -366,7 +365,7 @@
 
     def get_masks(self, index: int) -> torch.Tensor:
         return self.masks[index]
-=======
+
     def get_img_wh(self) -> tuple[int, int]:
         return iio.imread(
             osp.join(self.data_dir, f"rgb/{self.factor}x/{self.frame_names[0]}.png")
@@ -374,7 +373,6 @@
 
     # def get_sam_features(self) -> list[torch.Tensor, tuple[int, int], tuple[int, int]]:
     #     return self.sam_features, self.sam_original_size, self.sam_input_size
->>>>>>> 713129c3
 
     def get_tracks_3d(
         self, num_samples: int, step: int = 1, show_pbar: bool = True, **kwargs
