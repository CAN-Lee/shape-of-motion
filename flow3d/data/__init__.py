--- conflicted
+++ resolved
@@ -13,11 +13,7 @@
 
 
 def get_train_val_datasets(
-<<<<<<< HEAD
-        data_cfg: Union[iPhoneDataConfig, DavisDataConfig], load_val:bool
-=======
-    data_cfg: iPhoneDataConfig | DavisDataConfig,
->>>>>>> 713129c3
+    data_cfg: iPhoneDataConfig | DavisDataConfig, load_val: bool
 ) -> tuple[BaseDataset, Dataset | None, Dataset | None, Dataset | None]:
     train_video_view = None
     val_img_dataset = None
