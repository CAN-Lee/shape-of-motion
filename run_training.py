--- conflicted
+++ resolved
@@ -1,8 +1,3 @@
-<<<<<<< HEAD
-from dataclasses import asdict, dataclass
-from datetime import datetime
-=======
->>>>>>> 713129c3
 import os
 import os.path as osp
 import shutil
@@ -11,32 +6,14 @@
 from typing import Annotated
 
 import numpy as np
-<<<<<<< HEAD
-from loguru import logger as guru
-import shutil
-=======
->>>>>>> 713129c3
 import torch
 import tyro
 import yaml
 from loguru import logger as guru
 from torch.utils.data import DataLoader
-<<<<<<< HEAD
-from typing import Annotated, Union
 from tqdm import tqdm
-import tyro
-import yaml
-
-from flow3d.configs import (
-    SceneLRConfig,
-    LossesConfig,
-    OptimizerConfig,
-)
-=======
-from tqdm import tqdm
 
 from flow3d.configs import LossesConfig, OptimizerConfig, SceneLRConfig
->>>>>>> 713129c3
 from flow3d.data import (
     BaseDataset,
     DavisDataConfig,
@@ -191,11 +168,7 @@
     Ks = train_dataset.get_Ks().to(device)
     w2cs = train_dataset.get_w2cs().to(device)
     run_initial_optim(fg_params, motion_bases, tracks_3d, Ks, w2cs)
-<<<<<<< HEAD
-    server = get_server(port=port)
-=======
     server = get_server(port=cfg.port)
->>>>>>> 713129c3
     vis_init_params(server, fg_params, motion_bases)
     model = SceneModel(Ks, w2cs, fg_params, motion_bases, bg_params)
 
